--- conflicted
+++ resolved
@@ -571,23 +571,6 @@
 
     out.OutputSolutions(t, dts0, time_step, V, ID, Phi, L, Xi, false/*force_write*/);
 
-<<<<<<< HEAD
-    
-=======
-    //For debug
-    /*    
-    if(time_step > 40000 && time_step < 41100){
-      char* filename;
-      string fname = "Snapshots_";
-      fname += to_string(time_step);
-      fname.append(".vtr");
-      filename = &fname[0];
-      V.StoreMeshCoordinates(spo.GetMeshCoordinates());
-      V.WriteToVTRFile(filename,"V");
-    }
-    */
-
->>>>>>> 8b35c02a
   }
 
   if(concurrent.Coupled())
