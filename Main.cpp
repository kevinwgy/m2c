/************************************************************************
 * Copyright © 2020 The Multiphysics Modeling and Computation (M2C) Lab
 * <kevin.wgy@gmail.com> <kevinw3@vt.edu>
 ************************************************************************/

#include <time.h>
#include <petscdmda.h> //PETSc
#include <ConcurrentProgramsHandler.h>
#include <MeshGenerator.h>
#include <Output.h>
#include <VarFcnSG.h>
#include <VarFcnNASG.h>
#include <VarFcnMG.h>
#include <VarFcnMGExt.h>
#include <VarFcnTillot.h>
#include <VarFcnJWL.h>
#include <VarFcnANEOSEx1.h>
#include <VarFcnHomoIncomp.h>
#include <VarFcnDummy.h>
#include <FluxFcnGenRoe.h>
#include <FluxFcnLLF.h>
#include <FluxFcnHLLC.h>
#include <FluxFcnGodunov.h>
#include <GravityHandler.h>
#include <TimeIntegratorSemiImp.h>
#include <SpaceInitializer.h>
#include <GradientCalculatorCentral.h>
#include <IonizationOperator.h>
#include <PrescribedMotionOperator.h>
#include <SpecialToolsDriver.h>
#include <ExactRiemannSolverInterfaceJump.h>
#include <set>
#include <string>
using std::to_string;
#include <limits>

// for timing
//using std::chrono::high_resolution_clock;
//using std::chrono::duration_cast;
//using std::chrono::duration;
//using std::chrono::milliseconds;



int verbose;
double domain_diagonal;
clock_t start_time;
MPI_Comm m2c_comm;

int INACTIVE_MATERIAL_ID;

/*************************************
 * Main Function
 ************************************/
int main(int argc, char* argv[])
{
  start_time = clock(); //for timing purpose only

  //! Initialize MPI 
  MPI_Init(NULL,NULL); //called together with all concurrent programs -> MPI_COMM_WORLD

  //! Print header (global proc #0, assumed to be a M2C proc)
  m2c_comm = MPI_COMM_WORLD; //temporary, just for the next few lines of code
  printHeader(argc, argv);

  //! Read user's input file (read the parameters)
  IoData iod(argc, argv);
  verbose = iod.output.verbose;

  //! Partition MPI, if there are concurrent programs
  MPI_Comm comm; //this is going to be the M2C communicator
  ConcurrentProgramsHandler concurrent(iod, MPI_COMM_WORLD, comm);
  m2c_comm = comm; //correct it
 
  //! Finalize IoData (read additional files and check for errors)
  iod.finalize();



  //! Initialize VarFcn (EOS, etc.) 
  std::set<int> vf_tracker;
  std::vector<VarFcnBase *> vf;
  bool incompressible = false; // whether the flow is incompressible
  int num_incompressible = 0;
  for(int i=0; i<(int)iod.eqs.materials.dataMap.size(); i++)
    vf.push_back(NULL); //allocate space for the VarFcn pointers

  for(auto it = iod.eqs.materials.dataMap.begin(); it != iod.eqs.materials.dataMap.end(); it++) {
    int matid = it->first;
    vf_tracker.insert(matid);
    if(matid < 0 || matid >= (int)vf.size()) {
      print_error("*** Error: Detected error in the specification of material indices (id = %d).\n", matid);
      exit_mpi();
    }
    if(it->second->eos == MaterialModelData::STIFFENED_GAS)
      vf[matid] = new VarFcnSG(*it->second);
    else if(it->second->eos == MaterialModelData::NOBLE_ABEL_STIFFENED_GAS)
      vf[matid] = new VarFcnNASG(*it->second);
    else if(it->second->eos == MaterialModelData::MIE_GRUNEISEN)
      vf[matid] = new VarFcnMG(*it->second);
    else if(it->second->eos == MaterialModelData::EXTENDED_MIE_GRUNEISEN)
      vf[matid] = new VarFcnMGExt(*it->second);
    else if(it->second->eos == MaterialModelData::TILLOTSON)
      vf[matid] = new VarFcnTillot(*it->second);
    else if(it->second->eos == MaterialModelData::JWL)
      vf[matid] = new VarFcnJWL(*it->second);
    else if(it->second->eos == MaterialModelData::ANEOS_BIRCH_MURNAGHAN_DEBYE)
      vf[matid] = new VarFcnANEOSEx1(*it->second);
    else if(it->second->eos == MaterialModelData::HOMOGENEOUS_INCOMPRESSIBLE) {
      vf[matid] = new VarFcnHomoIncomp(*it->second);
      num_incompressible++;
    } else {
      print_error("*** Error: Unable to initialize variable functions (VarFcn) for the "
                  "specified material model.\n");
      exit_mpi();
    }
  }
  if(vf_tracker.size() != vf.size()) {
    print_error("*** Error: Detected error in the specification of material IDs.\n");
    exit_mpi();
  }
  vf_tracker.clear();   

  if(num_incompressible>0 && num_incompressible<(int)iod.eqs.materials.dataMap.size()) {
    print_error("*** Error: Currently, M2C does not support compressible and incompressible materials "
                "in a single simulation.");
    exit_mpi();
  }
  else if (num_incompressible == (int)iod.eqs.materials.dataMap.size())
    incompressible = true;
    
  vf.push_back(new VarFcnDummy(iod.eqs.dummy_state)); //for "inactive" nodes, e.g., occluded or inside a solid body
  INACTIVE_MATERIAL_ID = vf.size() - 1;



  /********************************************************
   *                   Special Tools                      *
   *******************************************************/
  if(iod.special_tools.type != SpecialToolsData::NONE) {
    SpecialToolsDriver special_tools_driver(iod, vf, comm, concurrent);
    special_tools_driver.Run();
    concurrent.Destroy();
    MPI_Finalize();
    return 0;
  }
  /*******************************************************/



  //! Initialize Embedded Boundary Operator, if needed
  EmbeddedBoundaryOperator *embed = NULL;
  if(iod.concurrent.aeros.fsi_algo != AerosCouplingData::NONE)
    embed = new EmbeddedBoundaryOperator(comm, iod, true); 
  else if(iod.ebm.embed_surfaces.surfaces.dataMap.size() != 0)
    embed = new EmbeddedBoundaryOperator(comm, iod, false);

  //! Call Messengers' initializers (which may require different inputs)
  if(concurrent.Coupled()) {
    if(iod.concurrent.aeros.fsi_algo != AerosCouplingData::NONE)
      concurrent.InitializeMessengers(embed->GetPointerToSurface(0),
                                      embed->GetPointerToForcesOnSurface(0));
    else
      concurrent.InitializeMessengers(NULL, NULL);
  }


  // -------------------------------------------------------------------------------------------------
  //! Note: If incompresible == true, riemann and some other classes are not needed. But to avoid too
  //!       many if-statements which complicates the code, we still construct these classes.
  // -------------------------------------------------------------------------------------------------


  //! Initialize the exact Riemann problem solver.
  ExactRiemannSolverBase *riemann = NULL;
  if(iod.exact_riemann.surface_tension == ExactRiemannSolverData::NO) {
    riemann = new ExactRiemannSolverBase(vf, iod.exact_riemann);
  }
  else {// with surface tension (an experimental feature)
    riemann = new ExactRiemannSolverInterfaceJump(vf, iod.exact_riemann);
    if(incompressible || iod.ts.expl.type != ExplicitTsData::FORWARD_EULER) {
      print_error("*** Error: Currently, only the Forward Euler time integrator for compressible flows "
                  "supports surface tension.\n");
      exit_mpi();
    }
  }

  //! Initialize FluxFcn for the advector flux of the N-S equations
  FluxFcnBase *ff = NULL;
  if(iod.schemes.ns.flux == SchemeData::ROE)
    ff = new FluxFcnGenRoe(vf, iod);
  else if(iod.schemes.ns.flux == SchemeData::LOCAL_LAX_FRIEDRICHS)
    ff = new FluxFcnLLF(vf, iod);
  else if(iod.schemes.ns.flux == SchemeData::HLLC)
    ff = new FluxFcnHLLC(vf, iod);
  else if(iod.schemes.ns.flux == SchemeData::GODUNOV)
    ff = new FluxFcnGodunov(vf, iod);
  else {
    print_error("*** Error: Unable to initialize flux calculator (FluxFcn) for the specified numerical method.\n");
    exit_mpi();
  }

  //! Calculate mesh coordinates
  vector<double> xcoords, dx, ycoords, dy, zcoords, dz;
  MeshGenerator meshgen;
  meshgen.ComputeMeshCoordinatesAndDeltas(iod.mesh, xcoords, ycoords, zcoords, dx, dy, dz);
  domain_diagonal = sqrt(pow(iod.mesh.xmax - iod.mesh.x0, 2) +
                         pow(iod.mesh.ymax - iod.mesh.y0, 2) +
                         pow(iod.mesh.zmax - iod.mesh.z0, 2));
  
  //! Setup global mesh info
  GlobalMeshInfo global_mesh(xcoords, ycoords, zcoords, dx, dy, dz, incompressible);

  //! Initialize PETSc
  PETSC_COMM_WORLD = comm;
  PetscInitialize(&argc, &argv, argc>=3 ? argv[2] : (char*)0, (char*)0);

  //! Setup PETSc data array (da) structure for nodal variables
  DataManagers3D dms(comm, xcoords.size(), ycoords.size(), zcoords.size());

  //! Let global_mesh find subdomain boundaries and neighbors
  global_mesh.FindSubdomainInfo(comm, dms);

  //! Initialize space operator
  SpaceOperator spo(comm, dms, iod, vf, *ff, *riemann, global_mesh);

  //! Track the embedded boundaries
  if(embed) {
    // determine whether force should be "spread out" to a 3D structure
    embed->SetCommAndMeshInfo(dms, spo.GetMeshCoordinates(), 
                              *(spo.GetPointerToInnerGhostNodes()), *(spo.GetPointerToOuterGhostNodes()),
                              global_mesh);
    embed->SetupIntersectors();
    embed->TrackSurfaces();
  }
  
  //! Initialize interpolator
  InterpolatorBase *interp = NULL;
  if(true) //may add more choices later
    interp = new InterpolatorLinear(comm, dms, spo.GetMeshCoordinates(), spo.GetMeshDeltaXYZ());

  //! Initialize (sptial) gradient calculator
  GradientCalculatorBase *grad = NULL;
  if(true) //may add more choices later
    grad = new GradientCalculatorCentral(comm, dms, spo.GetMeshCoordinates(), spo.GetMeshDeltaXYZ(), *interp);
  
  //! Setup viscosity operator in spo (if viscosity model is not NONE)
  spo.SetupViscosityOperator(interp, grad, embed!=NULL);

  //! Setup heat diffusion operator in spo (if heat diffusion model is not NONE)
  spo.SetupHeatDiffusionOperator(interp, grad);
 
  /** Create a set that stores additional nodes/cells where solutions should *not* be updated
    * In the vast majority of cases, this set should be empty. Use it only when other options
    * are impossible or a lot more intrusive.*/
  std::set<Int3> spo_frozen_nodes;
  spo.SetPointerToFrozenNodes(&spo_frozen_nodes); 


  //! Create turbulence working variable(s)
  SpaceVariable3D* Vturb = NULL;
  if(incompressible) {
    if(iod.rans.model == RANSTurbulenceModelData::SPALART_ALLMARAS)
      Vturb = new SpaceVariable3D(comm, &(dms.ghosted1_1dof));
  } else {
    if(iod.rans.model != RANSTurbulenceModelData::NONE) {
      print_error("*** Error: Currently, only the incompressible flow solver supports turbulence models.\n"); 
      exit_mpi();
    }
  }


  //! Initialize incompressible flow space operator
  IncompressibleOperator* inco = NULL;
  if(incompressible) {
    assert(interp);
    inco = new IncompressibleOperator(comm, dms, iod, vf, spo, *interp);
  }

  //! Allocate memory for V and ID 
  SpaceVariable3D V(comm, &(dms.ghosted1_5dof)); //!< primitive state variables
  SpaceVariable3D ID(comm, &(dms.ghosted1_1dof)); //!< material id

  //! Allocate memory for Phi. Initialize LevelSetOperators
  std::vector<LevelSetOperator*> lso;
  std::vector<SpaceVariable3D*>  Phi;
  std::vector<SpaceVariable3D*> NPhi; // unit normal, first derivative of Phi
  std::vector<SpaceVariable3D*> KappaPhi; // curvature, based on the second derivative of Phi

  std::set<int> ls_tracker;
  int ls_input_id_min = 9999, ls_input_id_max = -9999;
  for(auto it = iod.schemes.ls.dataMap.begin(); it != iod.schemes.ls.dataMap.end(); it++) {
    if(ls_tracker.find(it->first) != ls_tracker.end()){
      print_error("*** Error: Detected two level sets with the same id (%d).\n", it->first);
      exit_mpi();
    }
    ls_tracker.insert(it->first);
    ls_input_id_min = std::min(ls_input_id_min, it->first);
    ls_input_id_max = std::max(ls_input_id_max, it->first);
  } 
  if(ls_input_id_min<0 || ls_input_id_max>=(int)ls_tracker.size()){
    print_error("*** Error: Level set ids should start from 0 and have no gaps.\n"); 
    exit_mpi();
  }
  lso.resize(ls_tracker.size(),NULL);
  Phi.resize(ls_tracker.size(),NULL);
  NPhi.resize(ls_tracker.size(),NULL);
  KappaPhi.resize(ls_tracker.size(),NULL);
  ls_tracker.clear(); //for re-use
  for(auto it = iod.schemes.ls.dataMap.begin(); it != iod.schemes.ls.dataMap.end(); it++) {
    int matid = it->second->materialid;
    if(matid<=0 || matid>=(int)vf.size()) { //cannot use ls to track material 0
      print_error("*** Error: Cannot initialize a level set for tracking material %d.\n", matid);
      exit_mpi();
    }
    if(ls_tracker.find(matid) != ls_tracker.end()) {
      print_error("*** Error: Cannot initialize multiple level sets for the same material (id=%d).\n", matid);
      exit_mpi();
    }
    ls_tracker.insert(matid);    
    lso[it->first] = new LevelSetOperator(comm, dms, iod, *it->second, spo);
    Phi[it->first] = new SpaceVariable3D(comm, &(dms.ghosted1_1dof));
    NPhi[it->first] = new SpaceVariable3D(comm, &(dms.ghosted1_3dof));
    KappaPhi[it->first] = new SpaceVariable3D(comm, &(dms.ghosted1_1dof));
  }
  // check for user error
  for(int ls=0; ls<OutputData::MAXLS; ls++)
    if(iod.output.levelset[ls] == OutputData::ON && ls>=(int)Phi.size()) {
      print_error("*** Error: Cannot output level set %d, which is undefined.\n"); exit_mpi();}


  // Create gravity handler if specified by user
  GravityHandler* ghand = NULL;
  if(iod.ic.floodIc.source_x<DBL_MAX && iod.ic.floodIc.source_y<DBL_MAX &&
     iod.ic.floodIc.source_z<DBL_MAX)
    ghand = new GravityHandler(comm, dms, iod, spo.GetMeshCoordinates(),
                               *(spo.GetPointerToInnerGhostNodes()), *(spo.GetPointerToOuterGhostNodes()),
                               global_mesh);


#ifdef LEVELSET_TEST
  print("\n");
  if(lso.empty()) {
    print_error("*** Error: Activated LEVELSET_TEST (%d), but LevelSetOperator is not specified.\n",
                (int)LEVELSET_TEST);
    exit_mpi();
  }
  print("\033[0;32m- Testing the Level Set Solver using a prescribed velocity field (%d). "
        "N-S solver not activated.\033[0m\n", (int)LEVELSET_TEST);
#endif
  

  // ------------------------------------------------------------------------
  //! Initialize V, ID, Phi. 
  SpaceInitializer spinit(comm, dms, iod, global_mesh, spo.GetMeshCoordinates());
  std::multimap<int, std::pair<int,int> >
  id2closure = spinit.SetInitialCondition(V, ID, Phi, NPhi, KappaPhi, spo, lso, ghand,
                                          embed ? embed->GetPointerToEmbeddedBoundaryData() : nullptr);

  // Boundary conditions are applied to V and Phi. But the ghost nodes of ID have not been populated.
  // ------------------------------------------------------------------------

  if(embed) //even if id2closure is empty, we must still call this function to set "inactive_elem_status"
    embed->FindSolidBodies(id2closure);  //tracks the colors of solid bodies


  //! Initialize multiphase operator (for updating "phase change")
  MultiPhaseOperator mpo(comm, dms, iod, vf, global_mesh, spo, lso);
  if((int)lso.size()>1) { //at each node, at most one "phi" can be negative
    int overlap = mpo.CheckLevelSetOverlapping(Phi);
    if(overlap>0) {
      print_error("*** Error: Found overlapping material subdomains. Number of overlapped cells "
                  "(including duplications): %d.\n", overlap);
      exit_mpi();
    }
  }
  mpo.UpdateMaterialIDAtGhostNodes(ID); //ghost nodes (outside domain) get the ID of their image nodes

  if(incompressible) {
    inco->FinalizeInitialCondition(V, ID); //Shift vel to cell faces, set rho=rho0 and p=0
    inco->ApplyBoundaryConditions(V);
  }

  //! Initialize laser radiation solver (if needed)
  LaserAbsorptionSolver* laser = NULL;
  SpaceVariable3D* L = NULL;  //laser radiance
  if(iod.laser.source_power>0.0 || iod.laser.source_intensity>0.0 ||
     strcmp(iod.laser.source_power_timehistory_file, "") != 0) {//laser source is specified

    if(iod.laser.parallel == LaserData::BALANCED) {//re-balance the load
      print("- Initializing the laser radiation solver on a re-partitioned sub-mesh.\n");
      laser = new LaserAbsorptionSolver(comm, dms, iod, vf, spo.GetMeshCoordinates(), 
                                        //the following inputs are used for creating a new dms/spo
                                        *ff, *riemann, xcoords, ycoords, zcoords, dx, dy, dz);
    } else
      laser = new LaserAbsorptionSolver(comm, dms, iod, vf, spo.GetMeshCoordinates(), 
                                        spo.GetMeshDeltaXYZ(), spo.GetMeshCellVolumes(),
                                        *(spo.GetPointerToInnerGhostNodes()),
                                        *(spo.GetPointerToOuterGhostNodes()));

    L = new SpaceVariable3D(comm, &(dms.ghosted1_1dof)); 
  }
 

  //! Initialize ionization solver (if needed)
  IonizationOperator* ion = NULL;
  if(iod.ion.materialMap.dataMap.size() != 0)
    ion = new IonizationOperator(comm, dms, iod, vf);


  //! Initialize hyperelasticity solver and reference map (if needed)
  HyperelasticityOperator* heo = NULL;
  SpaceVariable3D* Xi = NULL; //reference map
  bool activate_heo = false;
  for(auto&& material : iod.eqs.materials.dataMap)
    if(material.second->hyperelasticity.type != HyperelasticityModelData::NONE) {
      activate_heo = true;
      break;
    }
  if(activate_heo) {
    heo = new HyperelasticityOperator(comm, dms, iod, vf, spo.GetMeshCoordinates(),
                                      spo.GetMeshDeltaXYZ(), spo.GetMeshCellVolumes(),
                                      global_mesh, *interp, *grad,
                                      *(spo.GetPointerToInnerGhostNodes()),
                                      *(spo.GetPointerToOuterGhostNodes()));
    spo.SetHyperelasticityOperatorPointer(heo);
    Xi = new SpaceVariable3D(comm, &(dms.ghosted1_3dof));
    heo->InitializeReferenceMap(*Xi);
  }


#ifdef HYPERELASTICITY_TEST 
  print("\n");
  if(!heo || !Xi) {
    print_error("*** Error: Activated HYPERELASTICITY_TEST (%d), but HyperelasticityOperator and/or "
                "ReferenceMapOperator are not defined.\n", (int)HYPERELASTICITY_TEST);
    exit_mpi();
  }
  print("\033[0;32m- Testing the Hyperelasticity Solver using a prescribed velocity field (%d).\033[0m\n",
        (int)HYPERELASTICITY_TEST);
#endif


  //! Create prescribed motion operator (if needed)
  PrescribedMotionOperator* pmo = NULL;
  if(!iod.schemes.pm.dataMap.empty())
    pmo = new PrescribedMotionOperator(iod.schemes.pm, vf.size()); //vf.size includes INACTIVE

/*
  ID.StoreMeshCoordinates(spo.GetMeshCoordinates());
  V.StoreMeshCoordinates(spo.GetMeshCoordinates());
  ID.WriteToVTRFile("ID.vtr","id");
  V.WriteToVTRFile("V.vtr", "sol");
  if(Phi.size()>0) {
    Phi[0]->StoreMeshCoordinates(spo.GetMeshCoordinates());
    Phi[0]->WriteToVTRFile("Phi0.vtr", "phi0");
  }
  print("I am here!\n");
  exit_mpi();
*/

  //! Initialize output
  Output out(comm, dms, iod, global_mesh, spo.GetPointerToOuterGhostNodes(), vf, laser, spo.GetMeshCoordinates(), spo.GetMeshDeltaXYZ(), spo.GetMeshCellVolumes(), ion, heo); 
  out.InitializeOutput(spo.GetMeshCoordinates());


  //! Initialize time integrator
  TimeIntegratorBase *integrator = NULL;
  if(!incompressible) { //compressible
    if(iod.ts.type != TsData::EXPLICIT) {
      print_error("*** Error: Compressible flows require an explicit time-integrator.\n");
      exit_mpi();
    }
    if(iod.ts.expl.type == ExplicitTsData::FORWARD_EULER)
      integrator = new TimeIntegratorFE(comm, iod, dms, spo, lso, mpo, laser, embed, heo, pmo);
    else if(iod.ts.expl.type == ExplicitTsData::RUNGE_KUTTA_2)
      integrator = new TimeIntegratorRK2(comm, iod, dms, spo, lso, mpo, laser, embed, heo, pmo);
    else if(iod.ts.expl.type == ExplicitTsData::RUNGE_KUTTA_3)
      integrator = new TimeIntegratorRK3(comm, iod, dms, spo, lso, mpo, laser, embed, heo, pmo);
    else {
      print_error("*** Error: Unable to initialize time integrator for the specified (explicit) method.\n");
      exit_mpi();
    }
  } 
  else { //incompressible
    if(iod.ts.type != TsData::SEMI_IMPLICIT) {
      print_error("*** Error: Incompressible flows require a semi-implicit time-integrator.\n");
      exit_mpi();
    }
    if(iod.ts.semi_impl.type == SemiImplicitTsData::SIMPLE)
      integrator = new TimeIntegratorSIMPLE(comm, iod, dms, spo, *inco, lso, mpo, laser, embed, heo, pmo);
    else if(iod.ts.semi_impl.type == SemiImplicitTsData::SIMPLER)
      integrator = new TimeIntegratorSIMPLER(comm, iod, dms, spo, *inco, lso, mpo, laser, embed, heo, pmo);
    else if(iod.ts.semi_impl.type == SemiImplicitTsData::SIMPLEC)
      integrator = new TimeIntegratorSIMPLEC(comm, iod, dms, spo, *inco, lso, mpo, laser, embed, heo, pmo);
    else if(iod.ts.semi_impl.type == SemiImplicitTsData::SIMPLEC)
      integrator = new TimeIntegratorPISO(comm, iod, dms, spo, *inco, lso, mpo, laser, embed, heo, pmo);
    else {
      print_error("*** Error: Unable to initialize time integrator for the specified (semi-implicit)"
                  " method.\n");
      exit_mpi();
    }
  }


  //! Setup for steady-state computations
  SpaceVariable3D *LocalDt = NULL;
  bool steady_state = iod.ts.convergence_tolerance>0.0;
  if(iod.ts.local_dt == TsData::YES) {//local time-stepping
    if(!steady_state) {
      print_error("*** Error: Local time-stepping can be used only for steady-state computations.\n");
      exit_mpi();
    }
    if(iod.ts.timestep > 0.0) {
      print_error("*** Error: Local time-stepping conflicts with a constant user-specified time step.\n");
      exit_mpi();
    }
    LocalDt = new SpaceVariable3D(comm, &(dms.ghosted1_1dof)); //!< local dt for steady-state
  }
  if(steady_state) { //steady-state analysis
    if(concurrent.Coupled()) {
      print_error("*** Error: Unable to perform steady-state analysis with concurrent programs.\n");
      exit_mpi();
    }
    if(lso.size()>0) {
      print_error("*** Error: Unable to perform steady-state analysis with level set(s).\n");
      exit_mpi();
    }

    print("- Performing a steady-state analysis. Tolerance (rel. residual): %e.\n\n",
          iod.ts.convergence_tolerance);
  }



  /*************************************
   * Main Loop 
   ************************************/
  print("\n");
  print("----------------------------\n");
  print("--       Main Loop        --\n");
  print("----------------------------\n");
  double t = 0.0; //!< simulation (i.e. physical) time
  double dt = 0.0;
  double cfl = 0.0;
  int time_step = 0;

  // In the case of steady-state simulation with local time-stepping, the constant "dt" is not
  // actually used. It represents the smallest dt in all the cells.

  if(laser) //initialize L (otherwise the initial output will only have 0s)
    laser->ComputeLaserRadiance(V, ID, *L, t);

  //! Compute force on embedded surfaces (if any) using initial state
  if(embed) {
    embed->ComputeForces(V, ID);
    embed->UpdateSurfacesPrevAndFPrev();

    embed->OutputSurfaces(); //!< write the mesh(es) to file
    embed->OutputResults(t, dt, time_step, true/*force_write*/); //!< write displacement and nodal loads to file
  }

  //! write initial condition to file
  out.OutputSolutions(t, dt, time_step, V, ID, Phi, NPhi, KappaPhi, L, Xi, true/*force_write*/);

  if(concurrent.Coupled()) {
    concurrent.CommunicateBeforeTimeStepping(&spo.GetMeshCoordinates(), &dms,
                                             spo.GetPointerToInnerGhostNodes(),
                                             spo.GetPointerToOuterGhostNodes(),
                                             &global_mesh, &V,
                                             &ID, //updated in inactive regions (overset grids)
                                             &spo_frozen_nodes); //updated w/ "green boxes" (overset grids)
    spo.UpdateOversetGhostNodes(V);
    
/*
    SpaceVariable3D Test(comm, &(dms.ghosted1_1dof));
    double*** test = Test.GetDataPointer();
    SpaceVariable3D& coordinates(spo.GetMeshCoordinates());
    Vec3D*** coords = (Vec3D***)coordinates.GetDataPointer();
    int ii0,jj0,kk0,iimax,jjmax,kkmax;
    coordinates.GetGhostedCornerIndices(&ii0, &jj0, &kk0, &iimax, &jjmax, &kkmax); 
    double PI = 2.0*acos(0.0);
    for(int k=kk0; k<kkmax; k++)
      for(int j=jj0; j<jjmax; j++)
        for(int i=ii0; i<iimax; i++) {
          if(concurrent.GetTwinningStatus() == ConcurrentProgramsHandler::LEADER)
            test[k][j][i] = cos(coords[k][j][i][0]*10.0*PI)*sin(coords[k][j][i][1]*5.0*PI);
          else if(fabs(coords[k][j][i][0])>=2.0 || coords[k][j][i][1]>=2.0)
            test[k][j][i] = cos(coords[k][j][i][0]*10.0*PI)*sin(coords[k][j][i][1]*5.0*PI);
        }
    coordinates.RestoreDataPointerToLocalVector();
    Test.RestoreDataPointerAndInsert();
    concurrent.FirstExchange(&Test, 1.0e-8, 1.0, false);
    Test.StoreMeshCoordinates(coordinates);
    if(concurrent.GetTwinningStatus() == ConcurrentProgramsHandler::LEADER)
      Test.WriteToVTRFile("Solution1.vtr","Test");
    else
      Test.WriteToVTRFile("Solution2.vtr","Test");


    MPI_Barrier(MPI_COMM_WORLD); exit(-1);
*/
  }

  if(embed) {
    embed->ApplyUserDefinedSurfaceDynamics(t, dt); //update surfaces provided through input (not concurrent solver)
    embed->TrackUpdatedSurfaces();
    int boundary_swept = mpo.UpdateCellsSweptByEmbeddedSurfaces(V, ID, Phi,
                                 embed->GetPointerToEmbeddedBoundaryData(),
                                 embed->GetPointerToIntersectors()); //update V, ID, Phi
    spo.ClipDensityAndPressure(V,ID);
    if(boundary_swept) {
      if(incompressible)
        inco->ApplyBoundaryConditions(V);
      else
        spo.ApplyBoundaryConditions(V);

      for(int i=0; i<(int)Phi.size(); i++) 
        lso[i]->ApplyBoundaryConditions(*Phi[i]);
    }
  }


  // Enforce user-prescribed velocity
  if(pmo) {
    pmo->UpdateVelocity(V,ID,t);
    spo.ApplyBoundaryConditions(V);
  }


  // find maxTime, and dts (meaningful only with concurrent programs)
  double tmax = iod.ts.maxTime;
  double dts = 0.0;
  if(concurrent.Coupled()) {
    dts =  concurrent.GetTimeStepSize(); //should return negative if not specified
    double tmaxs = concurrent.GetMaxTime(); //should return negative if not specified
    if(tmaxs>0) //if "concurrent" returns a tmax, use it.
      tmax = tmaxs;
  }

  // set max time-step number to user input, or INF if it is a follower in Chimera
  int maxIts = concurrent.GetTwinningStatus() == ConcurrentProgramsHandler::FOLLOWER ? INT_MAX 
             : iod.ts.maxIts;

  // Time-Stepping
  while(t<tmax-1.0e-6*dts && time_step<maxIts && !integrator->Converged()) {// the last one is for steady-state

    double dtleft = dts;

    time_step++;
    int subcycle = 0;

    do { //subcycling w.r.t. concurrent programs

      // Compute time step size
      if(!incompressible)
        spo.ComputeTimeStepSize(V, ID, dt, cfl, LocalDt); 
      else 
        inco->ComputeTimeStepSize(V, ID, dt, cfl, LocalDt);

      // Modify dt and cfl, dtleft if needed
      if(concurrent.GetTimeStepSize()>0) {//concurrent solver provides a "dts"
        if(dt>dtleft) { //dt should be reduced to dtleft
          cfl *= dtleft/dt;
          dt = dtleft;
        }
      } else
        dtleft = dt;

      if(t+dt > tmax) { //update dt at the LAST time step so it terminates at tmax
        cfl *= (tmax - t)/dt;
        dt = tmax - t;
        dtleft = dt;
      }

      // If concurrent programs do not specify dt, set dts = dt
      if(concurrent.GetTimeStepSize()<=0.0)
        dts = dt;

/*
      if(concurrent.GetTwinningStatus() == ConcurrentProgramsHandler::LEADER)
        fprintf(stdout,"[Leader] dts = %e, dt = %e, dtleft = %e.\n", dts, dt, dtleft);
      else
        fprintf(stdout,"[Follower] dts = %e, dt = %e, dtleft = %e.\n", dts, dt, dtleft);
*/
 
      if(steady_state)  {
        print("Step %d: t = %e, dt = %e, cfl = %.4e. Computation time: %.4e s.\n", 
              time_step, t, dt, cfl, ((double)(clock()-start_time))/CLOCKS_PER_SEC);
      }
      else { //unsteady
        if(dts<=dt)
          print("Step %d: t = %e, dt = %e, cfl = %.4e. Computation time: %.4e s.\n", 
                time_step, t, dt, cfl, ((double)(clock()-start_time))/CLOCKS_PER_SEC);
        else
          print("Step %d(%d): t = %e, dt = %e, cfl = %.4e. Computation time: %.4e s.\n", 
                time_step, subcycle+1, t, dt, cfl, ((double)(clock()-start_time))/CLOCKS_PER_SEC);
      }

      //----------------------------------------------------
      // Move forward by one time-step: Update V, Phi, and ID
      //----------------------------------------------------
      t      += dt;
      dtleft -= dt;
<<<<<<< HEAD
      integrator->AdvanceOneTimeStep(V, ID, Phi, NPhi, KappaPhi, L, Xi, LocalDt, t, dt, time_step,
=======
//      print("Hi, I am here!\n");
      integrator->AdvanceOneTimeStep(V, ID, Phi, NPhi, KappaPhi, L, Xi, Vturb, LocalDt, t, dt, time_step,
>>>>>>> 2c60e20c
                                     subcycle, dts); 
      subcycle++; //do this *after* AdvanceOneTimeStep.
      //----------------------------------------------------

      if(steady_state)
        print("  => Residual: %.4e (func 1 norm) |  %.4e (2 norm)  |  %.4e (max).\n",
              integrator->GetRelativeResidual1Norm(), integrator->GetRelativeResidual2Norm(),
              integrator->GetRelativeResidualInfNorm());

    } while (concurrent.Coupled() && dtleft != 0.0);


    if(embed) {
      embed->ComputeForces(V, ID);
      embed->UpdateSurfacesPrevAndFPrev();

      embed->OutputResults(t, dts, time_step, false/*force_write*/); //!< write displacement and nodal loads to file
    }


    //Exchange data with concurrent programs (Note: This chunk should be at the end of each time-step.)
    double dts0 = dts; //the previous time step size
    if(concurrent.Coupled()) {

      if(t<tmax && time_step<maxIts) {//not the last time-step
        if(time_step==1)
          concurrent.FirstExchange(&V, dts, tmax);
        else
          concurrent.Exchange(&V, dts, tmax);
      } 

      double dts_tmp = concurrent.GetTimeStepSize();
      if(dts_tmp>0)
        dts = dts_tmp;

      double tmax_tmp = concurrent.GetMaxTime(); //at final time-step, tmax is set to a very small number
      if(tmax_tmp>0)
        tmax = tmax_tmp;
    }

    if(embed) {
      embed->ApplyUserDefinedSurfaceDynamics(t, dts0); //update surfaces provided through input (not concurrent solver)
      embed->TrackUpdatedSurfaces();
      int boundary_swept = mpo.UpdateCellsSweptByEmbeddedSurfaces(V, ID, Phi,
                                   embed->GetPointerToEmbeddedBoundaryData(),
                                   embed->GetPointerToIntersectors()); //update V, ID, Phi
      spo.ClipDensityAndPressure(V,ID);
      if(boundary_swept) {
        spo.ApplyBoundaryConditions(V);
        for(int i=0; i<(int)Phi.size(); i++) 
          lso[i]->ApplyBoundaryConditions(*Phi[i]);
      }
    }

    

    out.OutputSolutions(t, dts0, time_step, V, ID, Phi, NPhi, KappaPhi, L, Xi, false/*force_write*/);

  }

  if(concurrent.Coupled())
    concurrent.FinalExchange(&V);


  // Final outputs

  if(embed)
    embed->OutputResults(t, dt, time_step, true/*force_write*/);

  out.OutputSolutions(t, dts, time_step, V, ID, Phi, NPhi, KappaPhi, L, Xi, true/*force_write*/);

  print("\n");
  print("\033[0;32m==========================================\033[0m\n");
  print("\033[0;32m   NORMAL TERMINATION (t = %e)  \033[0m\n", t); 
  print("\033[0;32m==========================================\033[0m\n");
  print("Total Computation Time: %f sec.\n", ((double)(clock()-start_time))/CLOCKS_PER_SEC);
  print("\n");



  //! finalize 
  //! In general, "Destroy" should be called for classes that store Petsc DMDA data (which need to be "destroyed").
  
  concurrent.Destroy();

  V.Destroy();
  ID.Destroy();

  spinit.Destroy();

  if(LocalDt) {LocalDt->Destroy(); delete LocalDt;}

  if(laser) {laser->Destroy(); delete laser;}
  if(L)     {L->Destroy(); delete L;}

  if(ion) {ion->Destroy(); delete ion;}

  if(embed) {embed->Destroy(); delete embed;}

  //! Detroy the levelsets
  for(int ls = 0; ls<(int)lso.size(); ls++) {
    Phi[ls]->Destroy(); delete Phi[ls];
    lso[ls]->Destroy(); delete lso[ls];
    NPhi[ls]->Destroy(); delete NPhi[ls];
    KappaPhi[ls]->Destroy(); delete KappaPhi[ls];
  }

  if(heo) {heo->Destroy(); delete heo;}
  if(Xi) {Xi->Destroy(); delete Xi;}

  if(pmo) {pmo->Destroy(); delete pmo;}

  if(ghand) {ghand->Destroy(); delete ghand;}

  if(Vturb) {Vturb->Destroy(); delete Vturb;}

  out.FinalizeOutput();
  integrator->Destroy();
  mpo.Destroy();
  spo.Destroy();

  if(inco) {inco->Destroy(); delete inco;}

  if(grad) {
    grad->Destroy();
    delete grad;
  }
  if(interp) {
    interp->Destroy();
    delete interp;
  }

  dms.DestroyAllDataManagers();

  delete integrator;
  delete ff;
  delete riemann;

  for(int i=0; i<(int)vf.size(); i++)
    delete vf[i];

  PetscFinalize();
  MPI_Finalize();

  return 0;
}

//--------------------------------------------------------------
<|MERGE_RESOLUTION|>--- conflicted
+++ resolved
@@ -702,12 +702,7 @@
       //----------------------------------------------------
       t      += dt;
       dtleft -= dt;
-<<<<<<< HEAD
-      integrator->AdvanceOneTimeStep(V, ID, Phi, NPhi, KappaPhi, L, Xi, LocalDt, t, dt, time_step,
-=======
-//      print("Hi, I am here!\n");
       integrator->AdvanceOneTimeStep(V, ID, Phi, NPhi, KappaPhi, L, Xi, Vturb, LocalDt, t, dt, time_step,
->>>>>>> 2c60e20c
                                      subcycle, dts); 
       subcycle++; //do this *after* AdvanceOneTimeStep.
       //----------------------------------------------------
